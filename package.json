--- conflicted
+++ resolved
@@ -1,11 +1,6 @@
 {
-<<<<<<< HEAD
   "name": "@martel/haunted-router",
-  "version": "0.3.0",
-=======
-  "name": "haunted-router",
-  "version": "0.2.1",
->>>>>>> 83b693cf
+  "version": "0.3.1",
   "description": "A client-side router for Haunted",
   "main": "haunted-router.js",
   "module": "haunted-router.js",
@@ -18,36 +13,33 @@
     "test": "mocha-headless-chrome -f http://localhost:1991/test/test.html"
   },
   "peerDependencies": {
-    "haunted": "^4.6.0"
+    "haunted": "^4.8.0"
   },
   "keywords": [
     "router",
     "haunted",
     "web-components"
   ],
-  "author": "Enzo Baldisserri",
-  "contributors": [
-    "Brandon Martel <brandon@martel.dev>"
-  ],
+  "author": "Brandon Martel <brandon@martel.dev>",
   "files": [
     "haunted-router.d.ts",
     "haunted-router.js",
     "lib"
   ],
-  "homepage": "https://github.com/Gladear/haunted-router#readme",
+  "homepage": "https://github.com/bmartel/haunted-router#readme",
   "bugs": {
-    "url": "https://github.com/Gladear/haunted-router/issues"
+    "url": "https://github.com/bmartel/haunted-router/issues"
   },
   "repository": {
     "type": "git",
-    "url": "https://github.com/Gladear/haunted-router"
+    "url": "https://github.com/bmartel/haunted-router"
   },
   "license": "MIT",
   "devDependencies": {
     "conventional-changelog-cli": "^2.1.1",
-    "es-dev-server": "^1.60.1",
-    "haunted": "^4.7.1",
+    "es-dev-server": "^2.1.0",
+    "haunted": "^4.8.1",
     "mocha-headless-chrome": "^3.1.0",
-    "typescript": "^4.1.2"
+    "typescript": "^4.3.4"
   }
 }